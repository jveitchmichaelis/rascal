--- conflicted
+++ resolved
@@ -80,48 +80,6 @@
 
         # Configuring default fitting constraints
         self.set_fit_constraints()
-
-<<<<<<< HEAD
-    def add_atlas(self, elements, min_wavelength=None, max_wavelength=None, min_intensity=None, min_distance=None, include_second_order=False):
-
-        if min_wavelength is None:
-            min_wavelength = self.min_wavelength - self.range_tolerance
-
-        if max_wavelength is None:
-            max_wavelength = self.max_wavelength + self.range_tolerance
-=======
-    def _get_atlas(self,
-                   elements,
-                   min_wavelength,
-                   max_wavelength,
-                   min_intensity,
-                   min_distance):
-        '''
-        Load lines.
->>>>>>> cd208912
-
-        Parameters
-        ----------
-        elements: string or list of string
-            element name in form of chemical symbol. Case insensitive.
-        min_wavelength: float
-
-        max_wavelength: float
-
-<<<<<<< HEAD
-            line_elements, lines, intensities = load_calibration_lines(
-                element, min_wavelength, max_wavelength, include_second_order)
-=======
-        min_intensity: float
->>>>>>> cd208912
-
-        min_distance: float
-
-        '''
-        self.atlas_elements, self.atlas, self.atlas_intensities = \
-            load_calibration_lines(elements,                    
-                                   min_wavelength,
-                                   max_wavelength)
 
     def _set_peaks(self, peaks):
         '''
@@ -259,12 +217,12 @@
 
     def _combine_linear_estimates(self, candidates):
         '''
-        Not sure what this does...
-
-        Parameters
-        ----------
-        candidates: ?
-            ?
+        Takes a number of candidate pair sets and returns the most common pair for each wavelength
+
+        Parameters
+        ----------
+        candidates: list of list(float, float)
+            a list of list of peak/line pairs
         '''
 
         peaks = []

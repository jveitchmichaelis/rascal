--- conflicted
+++ resolved
@@ -947,19 +947,17 @@
                 if cost <= best_cost:
 
                     # Now we do a robust fit
-<<<<<<< HEAD
-                    #self.logger.info((x[best_mask], y[best_mask]))
-                    best_p = models.robust_polyfit(matched_x[best_mask],
-                                                   matched_y[best_mask],
-                                                   self.fit_deg)
-=======
                     try:
-                        best_p = models.robust_polyfit(matched_x[best_mask], matched_y[best_mask],
-                                                    self.fit_deg)
+
+                        best_p = models.robust_polyfit(matched_x[best_mask],
+                                                       matched_y[best_mask],
+                                          
+                                                       self.fit_deg)
+
                     except np.linalg.LinAlgError:
+
                         self.logger.warn("Linear algebra error in robust fit")
                         continue
->>>>>>> 2d342f18
 
                     best_cost = cost
 

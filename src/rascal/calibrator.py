#!/usr/bin/env python3
# -*- coding: utf-8 -*-

"""
This is the core of rascal.

"""

import copy
import itertools
import logging
import os
import time
from typing import Union

import numpy as np
import yaml
from scipy.optimize import minimize
from scipy.spatial import Delaunay

from . import atlas, models, plotting
from .houghtransform import HoughTransform
from .ransac import RansacSolver, SolveResult
from .util import _clean_matches, _make_unique_permutation, gauss


class Calibrator:
    """
    Josh will write something here.

    """

    def __init__(
        self,
        peaks: Union[list, np.ndarray] = None,
        spectrum: Union[list, np.ndarray] = None,
        logger_name: str = "Calibrator",
        log_level: str = "warning",
    ):
        """
        Initialise the calibrator object.

        Parameters
        ----------
        peaks: list
            List of identified arc line pixel values.
        spectrum: list
            The spectral intensity as a function of pixel.

        """

        self.logger = logging.getLogger()
        self.log_level = log_level

        self.matplotlib_imported = False
        self.plotly_imported = False
        self.plot_with_matplotlib = False
        self.plot_with_plotly = False
        self.atlas = None
        self.pix_known = None
        self.wave_known = None
        self.hough_lines = None
        self.hough_points = None
        self.pairs = None
        self.hough_transformer = HoughTransform()

        # calibrator_properties
        self.num_pix = None
        self.effective_pixel = None
        self.plotting_library = None
        self.constrain_poly = None

        self.peaks = None
        self.spectrum = None
        self.seed = None
        self.hide_progress = None
        self.candidate_tolerance = None
        self.atlas_config = None

        # fitting properties
        self.max_tries = None
        self.fit_deg = None
        self.fit_tolerance = None
        self.fit_type = None
        self.brute_force = None
        self.progress = None
        self.use_msac = None
        self.polyfit = None
        self.polyval = None

        self.candidates = None
        self.candidate_peak = None
        self.candidate_arc = None

        # results
        self.matched_peaks = None
        self.matched_atlas = None
        self.fit_coeff = None
        self.rms = None
        self.residuals = None
        self.peak_utilisation = None
        self.atlas_utilisation = None

        self.success = False
        self.res = {
            "fit_coeff": None,
            "matched_peaks": None,
            "matched_atlas": None,
            "rms": None,
            "residual": None,
            "peak_utilisation": None,
            "atlas_utilisation": None,
            "success": False,
        }

        self.set_logger(logger_name, log_level)
        self.add_data(peaks, spectrum)
        self.set_calibrator_properties()

        # hough_properties
        self.num_slopes = None
        self.xbins = None
        self.ybins = None
        self.min_wavelength = None
        self.max_wavelength = None
        self.range_tolerance = None
        self.linearity_tolerance = None
        self.set_hough_properties()

        # ransac_properties
        self.sample_size = None
        self.top_n_candidate = None
        self.linear = None
        self.filter_close = None
        self.ransac_tolerance = None
        self.candidate_weighted = None
        self.hough_weight = None
        self.minimum_matches = None
        self.minimum_peak_utilisation = None
        self.minimum_fit_error = None
        self.set_ransac_properties()

    def add_data(
        self,
        peaks: Union[list, np.ndarray] = None,
        spectrum: Union[list, np.ndarray] = None,
    ):
        """
        Add the peaks to be solved for wavelength solution. The arc spectrum
        is optional but it would be a useful for visualisation/diagnostics.

        peaks: list
            List of identified arc line pixel values.
        spectrum: list
            The spectral intensity as a function of pixel.

        """
        self.peaks = copy.deepcopy(peaks)
        self.spectrum = copy.deepcopy(spectrum)

        if self.num_pix is None:

            self.set_num_pix(None)

    def set_logger(self, logger_name: str, log_level: str):
        """
        Josh will write something here.

        """

        # initialise the logger
        self.logger = logging.getLogger(logger_name)
        self.logger.propagate = False
        level = logging.getLevelName(log_level.upper())
        self.logger.setLevel(level)
        self.log_level = level

        formatter = logging.Formatter(
            "[%(asctime)s] %(levelname)s [%(filename)s:%(lineno)d] "
            "%(message)s",
            datefmt="%a, %d %b %Y %H:%M:%S",
        )

        if len(self.logger.handlers) == 0:
            handler = logging.StreamHandler()
            handler.setFormatter(formatter)
            self.logger.addHandler(handler)

    def _generate_pairs(self):
        """
        Generate pixel-wavelength pairs without the allowed regions set by the
        linearity limit. This assumes a relatively linear spectrograph.

        Parameters
        ----------
        candidate_tolerance: float (default: 10)
            toleranceold  (Angstroms) for considering a point to be an inlier
            during candidate peak/line selection. This should be reasonable
            small as we want to search for candidate points which are
            *locally* linear.
        constrain_poly: boolean
            Apply a polygonal constraint on possible peak/atlas pairs

        """

        pairs = [
            pair
            for pair in itertools.product(self.peaks, self.atlas.get_lines())
        ]

        if self.constrain_poly:

            # Remove pairs outside polygon
            valid_area = Delaunay(
                [
                    (0, self.max_intercept + self.candidate_tolerance),
                    (0, self.min_intercept - self.candidate_tolerance),
                    (
                        self.effective_pixel.max(),
                        self.max_wavelength
                        - self.range_tolerance
                        - self.candidate_tolerance,
                    ),
                    (
                        self.effective_pixel.max(),
                        self.max_wavelength
                        + self.range_tolerance
                        + self.candidate_tolerance,
                    ),
                ]
            )

            mask = valid_area.find_simplex(pairs) >= 0
            self.pairs = np.array(pairs)[mask]

        else:

            self.pairs = np.array(pairs)

    def _merge_candidates(self, candidates: Union[list, np.ndarray]):
        """
        Merge two candidate lists.

        Parameters
        ----------
        candidates: list
            list containing pixel-wavelength pairs.

        """

        merged = []

        for pairs in candidates:

            for pair in np.array(pairs).T:

                merged.append(pair)

        return np.sort(np.array(merged))

    def _get_most_common_candidates(
        self, candidates: list, top_n_candidate: int, weighted: bool
    ):
        """
        Takes a number of candidate pair sets and returns the most common
        pair for each wavelength

        Parameters
        ----------
        candidates: list of list(float, float)
            A list of list of peak/line pairs
        top_n_candidate: int
            Top ranked lines to be fitted.
        weighted: boolean
            If True, the distance from the atlas wavelength will be used to
            compute the probilitiy based on how far it is from the Gaussian
            distribution from the known line.

        """

        peaks = []
        wavelengths = []
        probabilities = []

        for candidate in candidates:

            peaks.extend(candidate[0])
            wavelengths.extend(candidate[1])
            probabilities.extend(candidate[2])

        peaks = np.array(peaks)
        wavelengths = np.array(wavelengths)
        probabilities = np.array(probabilities)

        out_peaks = []
        out_wavelengths = []

        for peak in np.unique(peaks):

            idx = np.where(peaks == peak)

            if len(idx) > 0:

                wavelengths_matched = wavelengths[idx]

                if weighted:

                    counts = probabilities[idx]

                else:

                    counts = np.ones_like(probabilities[idx])

                num = int(
                    min(top_n_candidate, len(np.unique(wavelengths_matched)))
                )

                unique_wavelengths = np.unique(wavelengths_matched)
                aggregated_count = np.zeros_like(unique_wavelengths)
                for j, wave in enumerate(unique_wavelengths):

                    idx_j = np.where(wavelengths_matched == wave)
                    aggregated_count[j] = np.sum(counts[idx_j])

                out_peaks.extend([peak] * num)
                out_wavelengths.extend(
                    wavelengths_matched[np.argsort(-aggregated_count)[:num]]
                )

        return out_peaks, out_wavelengths

    def _get_candidate_points_linear(self, candidate_tolerance: float):
        """
        Returns a list of peak/wavelengths pairs which agree with the fit

        (wavelength - gradient * x + intercept) < tolerance

        Note: depending on the tolerance set, one peak may match with
        multiple wavelengths.

        Parameters
        ----------
        candidate_tolerance: float
            tolerance  (Angstroms) for considering a point to be an inlier
            during candidate peak/line selection. This should be reasonable
            small as we want to search for candidate points which are
            *locally* linear.

        """

        # Locate candidate points for these lines fits
        self.candidates = []

        for line in self.hough_lines:

            gradient, intercept = line

            predicted = gradient * self.pairs[:, 0] + intercept
            actual = self.pairs[:, 1]
            diff = np.abs(predicted - actual)
            mask = diff <= candidate_tolerance

            if sum(mask) == 0:
                continue

            # Match the range_tolerance to 1.1775 s.d. to match the FWHM
            # Note that the pairs outside of the range_tolerance were already
            # removed in an earlier stage
            weight = gauss(
                actual[mask],
                1.0,
                predicted[mask],
                (self.range_tolerance + self.linearity_tolerance) * 1.1775,
            )

            self.candidates.append(
                (self.pairs[:, 0][mask], actual[mask], weight)
            )

    def _get_candidate_points_poly(self, candidate_tolerance: float):
        """
        **EXPERIMENTAL**

        Returns a list of peak/wavelengths pairs which agree with the fit

        (wavelength - gradient * x + intercept) < tolerance

        Note: depending on the candidate_tolerance, one peak may
        match with multiple wavelengths.

        Parameters
        ----------
        candidate_tolerance: float
            toleranceold  (Angstroms) for considering a point to be an inlier
            during candidate peak/line selection. This should be reasonable
            small as we want to search for candidate points which are
            *locally* linear.

        """

        if self.fit_coeff is None:

            raise ValueError(
                "A guess solution for a polynomial fit has to "
                "be provided as fit_coeff in fit() in order to generate "
                "candidates for RANSAC sampling."
            )

        self.candidates = []

        # actual wavelengths
        actual = np.array(self.atlas.get_lines())

        num = len(self.hough_lines)

        delta = (
            np.random.random(num) * self.range_tolerance * 2.0
            - self.range_tolerance
        )

        for _d in delta:

            # predicted wavelength
            predicted = self.polyval(self.peaks, self.fit_coeff) + _d
            diff = np.abs(actual - predicted)
            mask = diff < candidate_tolerance

            if np.sum(mask) > 0:

                weight = gauss(
                    actual[mask], 1.0, predicted[mask], self.range_tolerance
                )
                self.candidates.append(
                    [self.peaks[mask], actual[mask], weight]
                )

    def _adjust_polyfit(
        self,
        delta: Union[list, np.ndarray],
        fit: Union[list, np.ndarray],
        tolerance: float,
        min_frac: float,
    ):
        """
        **EXPERIMENTAL**

        Parameters
        ----------
        delta: list or numpy.ndarray
            The first n polynomial coefficients to be shifted by delta.
        fit: list or numpy.ndarray
            The polynomial coefficients.
        tolerance: float
            The maximum difference between fit and atlas to be accounted for
            the best fit.
        min_frac: float
            The minimum fraction of lines to be used.

        Return
        ------
        lsq: float
            The least squared value of the fit.

        """

        # x is wavelength
        # x_matched is pixel
        x_matched = []
        # y_matched is wavelength
        y_matched = []
        fit_new = fit.copy()

        atlas_lines = self.atlas.get_lines()

        for i, _d in enumerate(delta):

            fit_new[i] += _d

        for _p in self.peaks:

            _x = self.polyval(_p, fit_new)
            diff = atlas_lines - _x
            diff_abs = np.abs(diff)
            idx = np.argmin(diff_abs)

            if diff_abs[idx] < tolerance:

                x_matched.append(_p)
                y_matched.append(atlas_lines[idx])

        x_matched = np.array(x_matched)
        y_matched = np.array(y_matched)

        dof = len(x_matched) - len(fit_new) - 1

        if dof < 1:

            return np.inf

        if len(x_matched) < len(self.peaks) * min_frac:

            return np.inf

        if not np.all(
            np.diff(self.polyval(np.sort(self.effective_pixel), fit_new)) > 0
        ):

            self.logger.info("not monotonic")
            return np.inf

        lsq = (
            np.sum((y_matched - self.polyval(x_matched, fit_new)) ** 2.0) / dof
        )

        return lsq

    def load_config(
        self, yaml_config: Union[str, dict], y_type: str = "filepath"
    ):
        """
        Load a yaml configuration file to populate a Calibrator object
        and optionally an Atlas object.

        Parameters
        ----------
        yaml_config : str or pyyaml object
            Filepath or a pyyaml object
        y_type: str
            Specify 'yaml' for loading from file or 'object' to take a pyyaml
            object.

        """

        # Load from file
        if y_type == "filepath":

            with open(yaml_config, "r", encoding="ascii") as stream:

                config = yaml.safe_load(stream)

        # Load from a pyyaml object
        elif y_type == "object":

            config = yaml_config

        else:

            raise ValueError(
                f"Unknown y_type: {y_type}. Please choose from "
                + "'filepath' or 'stream'"
            )

        # update logger properties
        self.set_logger(
            logger_name=config["logger"],
            log_level=config["log_level"],
        )

        # Add data to the calibrator
        self.peaks = config["peaks"]
        self.spectrum = config["spectrum"]
        self.add_data(self.peaks, self.spectrum)

        # Calibrator Properties
        self.num_pix = config["num_pix"]
        self.effective_pixel = config["effective_pixel"]
        self.plotting_library = config["plotting_library"]
        self.seed = config["seed"]
        self.hide_progress = config["hide_progress"]
        self.set_calibrator_properties(
            num_pix=self.num_pix,
            effective_pixel=self.effective_pixel,
            plotting_library=self.plotting_library,
            seed=self.seed,
            hide_progress=self.hide_progress,
        )

        self.candidate_tolerance = config["candidate_tolerance"]
        self.constrain_poly = config["constrain_poly"]

        # Atlas Properties
        # config["atlas"]:
        #   False - skip this step
        #   True - read from that rascal config
        #   string - treated as a path to an Atlas config file
        self.atlas_config = config["atlas"]
        if not self.atlas_config["config"]:

            self.logger.info("Atlas is not generated from the rascal yaml.")

        elif self.atlas_config["config"]:

            if self.atlas_config["linelist"] == "nist":

                als = atlas.Atlas()
                als.add(
                    elements=self.atlas_config["elements"],
                    linelist=self.atlas_config["linelist"],
                    min_atlas_wavelength=self.atlas_config[
                        "min_atlas_wavelength"
                    ],
                    max_atlas_wavelength=self.atlas_config[
                        "max_atlas_wavelength"
                    ],
                    min_intensity=self.atlas_config["min_intensity"],
                    min_distance=self.atlas_config["min_distance"],
                    brightest_n_lines=self.atlas_config["brightest_n_lines"],
                    vacuum=self.atlas_config["vacuum"],
                    pressure=self.atlas_config["pressure"],
                    temperature=self.atlas_config["temperature"],
                    relative_humidity=self.atlas_config["relative_humidity"],
                )
                self.logger.info(
                    "Atlas is generated from the rascal yaml using Nist lines."
                )

            # This loads the lines directly
            elif self.atlas_config["linelist"] == "user":

                als = atlas.Atlas()
                als.add_user_atlas(
                    elements=self.atlas_config["element_list"],
                    wavelengths=self.atlas_config["wavelength_list"],
                    intensities=self.atlas_config["intensity_list"],
                    vacuum=self.atlas_config["vacuum"],
                    pressure=self.atlas_config["pressure"],
                    temperature=self.atlas_config["temperature"],
                    relative_humidity=self.atlas_config["relative_humidity"],
                )
                self.logger.info(
                    "Atlas is generated from the rascal yaml using user lines."
                )

            # Unknown mode
            else:

                raise ValueError(
                    "Unknown linelist type: {self.atlas_config['linelist']}. "
                    + "Please choose from 'nist' or 'user'."
                )

        elif isinstance(self.atlas_config["config"], str):

            als = atlas.Atlas()
            als.load_config(self.atlas_config["config"], y_type="filepath")

        else:

            raise ValueError(
                f"Unknown atlas config type: {self.atlas_config['config']}. "
                + "Please choose from 'true', 'false' or a valid path to an "
                + "Atlas config."
            )

        # Only add the atlas to the Calibrator if it were set to True
        if self.atlas_config["config"]:

            self.set_atlas(als, self.candidate_tolerance, self.constrain_poly)

        # Hough transform properties
        hough_config = config["hough_transform"]

        self.num_slopes = hough_config["num_slopes"]
        self.xbins = hough_config["xbins"]
        self.ybins = hough_config["ybins"]
        self.min_wavelength = hough_config["min_wavelength"]
        self.max_wavelength = hough_config["max_wavelength"]
        self.range_tolerance = hough_config["range_tolerance"]
        self.linearity_tolerance = hough_config["linearity_tolerance"]

        self.set_hough_properties(
            num_slopes=self.num_slopes,
            xbins=self.xbins,
            ybins=self.ybins,
            min_wavelength=self.min_wavelength,
            max_wavelength=self.max_wavelength,
            range_tolerance=self.range_tolerance,
            linearity_tolerance=self.linearity_tolerance,
        )

        # RANSAC properties
        ransac_config = config["ransac"]

        self.sample_size = ransac_config["sample_size"]
        self.sampler = ransac_config["sampler"]
        self.top_n_candidate = ransac_config["top_n_candidate"]
        self.linear = ransac_config["linear"]
        self.filter_close = ransac_config["filter_close"]
        self.ransac_tolerance = ransac_config["ransac_tolerance"]
        self.candidate_weighted = ransac_config["candidate_weighted"]
        self.hough_weight = ransac_config["hough_weight"]
        self.minimum_matches = ransac_config["minimum_matches"]
        self.minimum_peak_utilisation = ransac_config[
            "minimum_peak_utilisation"
        ]
        self.minimum_fit_error = ransac_config["minimum_fit_error"]

        self.set_ransac_properties(
            sample_size=self.sample_size,
            top_n_candidate=self.top_n_candidate,
            linear=self.linear,
            filter_close=self.filter_close,
            ransac_tolerance=self.ransac_tolerance,
            candidate_weighted=self.candidate_weighted,
            hough_weight=self.hough_weight,
            minimum_matches=self.minimum_matches,
            minimum_peak_utilisation=self.minimum_peak_utilisation,
            minimum_fit_error=self.minimum_fit_error,
            sampler=self.sampler,
        )

        # Results
        result_config = config["results"]

        self.matched_peaks = result_config["matched_peaks"]
        self.matched_atlas = result_config["matched_atlas"]
        self.fit_coeff = result_config["fit_coeff"]

    def save_config(self, filename: str):
        """
        Josh will write something here.

        """

        output_data = {
            "peaks": self.peaks,
            "spectrum": self.spectrum,
            "num_pix": self.num_pix,
            "effective_pixel": self.effective_pixel,
            "plotting_library": self.plotting_library,
            "seed": self.seed,
            "logger": self.logger,
            "log_level": self.log_level,
            "hide_progress": self.hide_progress,
            "candidate_tolerance": self.candidate_tolerance,
            "constrain_poly": self.constrain_poly,
            "atlas": {
                "config": self.atlas_config,
                "linelist": self.atlas_config["linelist"],
                "vacuum": self.atlas_config["vacuum"],
                "pressure": self.atlas_config["pressure"],
                "temperature": self.atlas_config["temperature"],
                "relative_humidity": self.atlas_config["relative_humidity"],
                "elements": self.atlas_config["elements"],
                "min_atlas_wavelength": self.atlas_config[
                    "min_atlas_wavelength"
                ],
                "max_atlas_wavelength": self.atlas_config[
                    "max_atlas_wavelength"
                ],
                "min_intensity": self.atlas_config["min_intensity"],
                "min_distance": self.atlas_config["min_distance"],
                "brightest_n_lines": self.atlas_config["brightest_n_lines"],
                "element_list": self.atlas_config["element_list"],
                "wavelength_list": self.atlas_config["wavelength_list"],
                "intensity_list": self.atlas_config["intensity_list"],
            },
            "hough_transform": {
                "num_slopes": self.num_slopes,
                "xbins": self.xbins,
                "ybins": self.ybins,
                "min_wavelength": self.min_wavelength,
                "max_wavelength": self.max_wavelength,
                "range_tolerance": self.range_tolerance,
                "linearity_tolerance": self.linearity_tolerance,
            },
            "ransac": {
                "sample_size": self.sample_size,
                "top_n_candidate": self.top_n_candidate,
                "linear": self.linear,
                "filter_close": self.filter_close,
                "ransac_tolerance": self.ransac_tolerance,
                "candidate_weighted": self.candidate_weighted,
                "hough_weight": self.hough_weight,
                "minimum_matches": self.minimum_matches,
                "minimum_peak_utilisation": self.minimum_peak_utilisation,
                "minimum_fit_error": self.minimum_fit_error,
            },
            "results": {
                "matched_peaks": self.matched_peaks,
                "matched_atlas": self.matched_atlas,
                "fit_coeff": self.fit_coeff,
            },
        }

        with open(filename, "w+", encoding="ascii") as config_file:

            yaml.dump(output_data, config_file, default_flow_style=False)

    def which_plotting_library(self):
        """
        Call to show if the Calibrator is using matplotlib or plotly library
        (or neither).

        """

        if self.plot_with_matplotlib:

            self.logger.info("Using matplotlib.")
            return "matplotlib"

        elif self.plot_with_plotly:

            self.logger.info("Using plotly.")
            return "plotly"

        else:

            self.logger.warning("Neither maplotlib nor plotly are imported.")
            return None

    def use_matplotlib(self):
        """
        Call to switch to matplotlib.

        """

        self.plot_with_matplotlib = True
        self.plot_with_plotly = False

    def use_plotly(self):
        """
        Call to switch to plotly.

        """

        self.plot_with_plotly = True
        self.plot_with_matplotlib = False

    def set_calibrator_properties(
        self,
        num_pix: int = None,
        effective_pixel: Union[list, np.ndarray] = None,
        plotting_library: str = None,
        seed: int = None,
        hide_progress: bool = False,
    ):
        """
        Initialise the calibrator object.

        Parameters
        ----------
        num_pix: int
            Number of pixels in the spectral axis.
        effective_pixel: list
            pixel value of the of the spectrum, this is only needed if the
            spectrum spans multiple detector arrays.
        plotting_library: string (default: 'matplotlib')
            Choose between matplotlib and plotly.
        seed: int
            Set an optional seed for random number generators. If used,
            this parameter must be set prior to calling RANSAC. Useful
            for deterministic debugging.
        logger_name: string (default: 'Calibrator')
            The name of the logger. It can use an existing logger if a
            matching name is provided.
        log_level: string (default: 'info')
            Choose {critical, error, warning, info, debug, notset}.
        hide_progress: bool (default: False)
            Set to hide tdqm progress bar.

        """

        self.hide_progress = hide_progress

        # set the num_pix
        self.set_num_pix(num_pix)

        # set the effective_pixel
        if effective_pixel is not None:

            self.effective_pixel = np.asarray(effective_pixel)

        elif self.effective_pixel is None and self.num_pix is not None:

            self.effective_pixel = np.arange(self.num_pix)

        else:

            pass

        self.logger.info(f"effective_pixel is set to {effective_pixel}.")

        if seed is not None:
            np.random.seed(seed)
            self.seed = seed

        # if the plotting library is supplied
        if plotting_library is not None:

            # set the plotting library
            self.plotting_library = plotting_library

        # if the plotting library is not supplied but the calibrator does not
        # know which library to use yet.
        elif self.plotting_library is None:

            self.plotting_library = "matplotlib"

        # everything is good
        else:

            pass

        # check the choice of plotting library is available and used.
        if self.plotting_library == "matplotlib":

            self.use_matplotlib()
            self.logger.info("Plotting with matplotlib.")

        elif self.plotting_library == "plotly":

            self.use_plotly()
            self.logger.info("Plotting with plotly.")

        else:

            self.logger.warning(
                "Unknown plotting_library, please choose from "
                "matplotlib or plotly. Execute use_matplotlib() or "
                "use_plotly() to manually select the library."
            )

    def set_num_pix(self, num_pix: int):
        """
        Josh will write something here.

        """

        if num_pix is not None:

            self.num_pix = num_pix
            self.effective_pixel = np.arange(self.num_pix)

        elif self.num_pix is None:

            try:

                self.num_pix = len(self.spectrum)
                self.effective_pixel = np.arange(self.num_pix)

            except Exception as e:

                self.logger.warning(e)
                self.logger.warning(
                    "Neither num_pix nor spectrum is given, "
                    "it uses 1.1 times max(peaks) as the "
                    "maximum pixel value."
                )
                try:

                    self.num_pix = 1.1 * max(self.peaks)
                    self.effective_pixel = np.arange(self.num_pix)

                except Exception as e2:

                    self.logger.warning(e2)
                    self.logger.warning(
                        "num_pix cannot be set, please provide a num_pix, "
                        "or the peaks, so that we can guess the num_pix."
                    )

        else:

            pass

        self.logger.info(f"num_pix is set to {num_pix}.")

    def set_hough_properties(
        self,
        num_slopes: int = None,
        xbins: int = None,
        ybins: int = None,
        min_wavelength: float = None,
        max_wavelength: float = None,
        range_tolerance: float = None,
        linearity_tolerance: float = None,
    ):
        """
        parameters
        ----------
        num_slopes: int (default: 2000)
            Number of slopes to consider during Hough transform
        xbins: int (default: 50)
            Number of bins for Hough accumulation
        ybins: int (default: 50)
            Number of bins for Hough accumulation
        min_wavelength: float (default: 3000)
            Minimum wavelength of the spectrum.
        max_wavelength: float (default: 9000)
            Maximum wavelength of the spectrum.
        range_tolerance: float (default: 500)
            Estimation of the error on the provided spectral range
            e.g. 3000-5000 with tolerance 500 will search for
            solutions that may satisfy 2500-5500
        linearity_tolerance: float (default: 100)
            A toleranceold (Ansgtroms) which defines some padding around the
            range tolerance to allow for non-linearity. This should be the
            maximum expected excursion from linearity.

        """

        # set the num_slopes
        if num_slopes is not None:

            self.num_slopes = int(num_slopes)

        elif self.num_slopes is None:

            self.num_slopes = 2000

        else:

            pass

        # set the xbins
        if xbins is not None:

            self.xbins = xbins

        elif self.xbins is None:

            self.xbins = 100

        else:

            pass

        # set the ybins
        if ybins is not None:

            self.ybins = ybins

        elif self.ybins is None:

            self.ybins = 100

        else:

            pass

        # set the min_wavelength
        if min_wavelength is not None:

            self.min_wavelength = min_wavelength

        elif self.min_wavelength is None:

            self.min_wavelength = 3000.0

        else:

            pass

        # set the max_wavelength
        if max_wavelength is not None:

            self.max_wavelength = max_wavelength

        elif self.max_wavelength is None:

            self.max_wavelength = 9000.0

        else:

            pass

        # Set the range_tolerance
        if range_tolerance is not None:

            self.range_tolerance = range_tolerance

        elif self.range_tolerance is None:

            self.range_tolerance = 500

        else:

            pass

        # Set the linearity_tolerance
        if linearity_tolerance is not None:

            self.linearity_tolerance = linearity_tolerance

        elif self.linearity_tolerance is None:

            self.linearity_tolerance = 100

        else:

            pass

        # Start wavelength in the spectrum, +/- some tolerance
        self.min_intercept = self.min_wavelength - self.range_tolerance
        self.max_intercept = self.min_wavelength + self.range_tolerance

        if self.effective_pixel is not None:

            self.min_slope = (
                (
                    self.max_wavelength
                    - self.range_tolerance
                    - self.linearity_tolerance
                )
                - (
                    self.min_intercept
                    + self.range_tolerance
                    + self.linearity_tolerance
                )
            ) / np.ptp(self.effective_pixel)

            self.max_slope = (
                (
                    self.max_wavelength
                    + self.range_tolerance
                    + self.linearity_tolerance
                )
                - (
                    self.min_intercept
                    - self.range_tolerance
                    - self.linearity_tolerance
                )
            ) / np.ptp(self.effective_pixel)

        if self.atlas is not None and self.pairs is not None:

            self._generate_pairs()

    def set_ransac_properties(
        self,
<<<<<<< HEAD
        sample_size: int = None,
        top_n_candidate: int = None,
        linear: bool = None,
        filter_close: bool = None,
        ransac_tolerance: float = None,
        candidate_weighted: bool = None,
        hough_weight: float = None,
        minimum_matches: int = None,
        minimum_peak_utilisation: float = None,
        minimum_fit_error: float = None,
=======
        sample_size=None,
        top_n_candidate=None,
        linear=None,
        filter_close=None,
        ransac_tolerance=None,
        candidate_weighted=None,
        hough_weight=None,
        minimum_matches=None,
        minimum_peak_utilisation=None,
        minimum_fit_error=None,
        sampler=None,
>>>>>>> 46cb8b4e
    ):
        """
        Configure the Calibrator. This may require some manual twiddling before
        the calibrator can work efficiently. However, in theory, a large
        max_tries in fit() should provide a good solution in the expense of
        performance (minutes instead of seconds).

        Parameters
        ----------
        sample_size: int (default: 5)
            Number of samples used for fitting, this is automatically
            set to the polynomial degree + 1, but a larger value can
            be specified here.
        top_n_candidate: int (default: 5)
            Top ranked lines to be fitted.
        linear: boolean (default: True)
            True to use the hough transformed gradient, otherwise, use the
            known polynomial.
        filter_close: boolean (default: False)
            Remove the pairs that are out of bounds in the hough space.
        ransac_tolerance: float (default: 5)
            The distance criteria  (Angstroms) to be considered an inlier to a
            fit. This should be close to the size of the expected residuals on
            the final fit (e.g. 1A is typical)
        candidate_weighted: boolean (default: True)
            Set to True to down-weight pairs that are far from the fit.
        hough_weight: float or None (default: 1.0)
            Set to use the hough space to weigh the fit. The theoretical
            optimal weighting is unclear. The larger the value, the heavily it
            relies on the overdensity in the hough space for a good fit.
        minimum_matches: int or None (default: 3)
            Set to only accept fit solutions with a minimum number of
            matches. Setting this will prevent the fitting function from
            accepting spurious low-error fits.
        minimum_peak_utilisation: int or None (default: 0.0)
            Set to only accept fit solutions with a fraction of matches. This
            option is convenient if you don't want to specify an absolute
            number of atlas lines. Range is 0 - 1 inclusive.
        minimum_fit_error: float or None (default: 1e-4)
            Set to only accept fits with a minimum error. This avoids
            accepting "perfect" fit solutions with zero errors. However
            if you have an extremely good system, you may want to set this
            tolerance lower.

        """

        # Setting the sample_size
        if sample_size is not None:

            self.sample_size = sample_size

        elif self.sample_size is None:

            self.sample_size = 5

        else:

            pass

        if sampler is not None:
            self.sampler = sampler
        else:
            self.sampler = "probabilistic"

        # Set top_n_candidate
        if top_n_candidate is not None:

            self.top_n_candidate = top_n_candidate

        elif self.top_n_candidate is None:

            self.top_n_candidate = 5

        else:

            pass

        # Set linear
        if linear is not None:

            self.linear = linear

        elif self.linear is None:

            self.linear = True

        else:

            pass

        # Set to filter closely spaced lines
        if filter_close is not None:

            self.filter_close = filter_close

        elif self.filter_close is None:

            self.filter_close = False

        else:

            pass

        # Set the ransac_tolerance
        if ransac_tolerance is not None:

            self.ransac_tolerance = ransac_tolerance

        elif self.ransac_tolerance is None:

            self.ransac_tolerance = 5

        else:

            pass

        # Set to weigh the candidate pairs by the density (pixel)
        if candidate_weighted is not None:

            self.candidate_weighted = candidate_weighted

        elif self.candidate_weighted is None:

            self.candidate_weighted = True

        else:

            pass

        # Set the multiplier of the weight of the hough density
        if hough_weight is not None:

            self.hough_weight = hough_weight

        elif self.hough_weight is None:

            self.hough_weight = 1.0

        else:

            pass

        # Set the minimum number of desired matches
        if minimum_matches is not None:

            assert minimum_matches > 0
            self.minimum_matches = minimum_matches

        elif self.minimum_matches is None:

            self.minimum_matches = 3

        else:

            pass

        # Set the minimum utilisation required
        if minimum_peak_utilisation is not None:

            assert (
                minimum_peak_utilisation >= 0
                and minimum_peak_utilisation <= 1.0
            )
            self.minimum_peak_utilisation = minimum_peak_utilisation

        elif self.minimum_peak_utilisation is None:

            self.minimum_peak_utilisation = 0

        else:

            pass

        # Set the minimum fit error
        if minimum_fit_error is not None:

            assert minimum_fit_error >= 0
            self.minimum_fit_error = minimum_fit_error

        elif self.minimum_fit_error is None:

            self.minimum_fit_error = 1e-4

        else:

            pass

    def remove_atlas_lines_range(
        self, wavelength: float, tolerance: float = 10.0
    ):
        """
        Remove arc lines within a certain wavelength range.

        """

        self.atlas.remove_atlas_lines_range(wavelength, tolerance)

    def list_atlas(self):
        """
        List all the lines loaded to the Calibrator.

        """

        self.atlas.list()

    def clear_atlas(self):
        """
        Remove all the lines loaded to the Calibrator.

        """

        self.atlas.clear()

    def set_atlas(
        self,
        atlas: "rascal.atlas.Atlas",
        candidate_tolerance: float = 10.0,
        constrain_poly: bool = False,
    ):
        """
        Adds an atlas of arc lines to the calibrator

        Parameters
        ----------
        atlas: rascal.atlas.Atlas
            Chemical symbol, case insensitive
        candidate_tolerance: float (default: 10)
            toleranceold  (Angstroms) for considering a point to be an inlier
            during candidate peak/line selection. This should be reasonable
            small as we want to search for candidate points which are
            *locally* linear.
        constrain_poly: boolean
            Apply a polygonal constraint on possible peak/atlas pairs

        """

        self.atlas = atlas

        self.candidate_tolerance = candidate_tolerance
        self.constrain_poly = constrain_poly

        # Create a list of all possible pairs of detected peaks and lines
        # from atlas
        if self.peaks is not None:

            self._generate_pairs()

    def atlas_summary(self, mode: str = "short", return_string: bool = False):
        """
        Return a summary of the content of the Atlas object. The short
        mode only return basic info. The full mode list items in details.

        Parameters
        ----------
        mode : str, optional
            Mode of summery, choose from "short" and "full".
            (Default: "short")

        """

        summary = self.atlas.summary(mode=mode, return_string=return_string)

        if return_string:

            return summary

    def save_atlas_summary(self, mode: str = "full", filename: str = None):
        """
        Save the summary of the Atlas object, see `summary` for more detail.

        Parameters
        ----------
        mode : str, optional
            Mode of summery, choose from "short" and "full".
            (Default: "full")
        filename : str, optional
            The export destination path, None will return with filename
            "atlas_summary_YYMMDD_HHMMSS"  (Default: None)

        """

        output_path = self.atlas.save_summary(mode=mode, filename=filename)

        return output_path

    def do_hough_transform(self, brute_force: bool = False):
        """
        Josh will write something here.

        """

        if self.pairs is not None and not len(self.pairs) > 0:

            logging.warning("pairs list is empty. Try generating now.")
            self._generate_pairs()

            if not len(self.pairs) > 0:

                logging.error("pairs list is still empty.")

        # Generate the hough_points from the pairs
        self.hough_transformer.set_constraints(
            self.min_slope,
            self.max_slope,
            self.min_intercept,
            self.max_intercept,
        )

        if brute_force:
            self.hough_transformer.generate_hough_points_brute_force(
                self.pairs[:, 0], self.pairs[:, 1]
            )
        else:
            self.hough_transformer.generate_hough_points(
                self.pairs[:, 0], self.pairs[:, 1], num_slopes=self.num_slopes
            )

        self.hough_transformer.bin_hough_points(self.xbins, self.ybins)
        self.hough_points = self.hough_transformer.hough_points
        self.hough_lines = self.hough_transformer.hough_lines

    def save_hough_transform(
        self,
        filename: str = "hough_transform",
        fileformat: str = "npy",
        delimiter: str = "+",
        to_disk: bool = True,
    ):
        """
        Save the HoughTransform object to memory or to disk.

        Parameters
        ----------
        filename: str
            The filename of the output, not used if to_disk is False. It
            will be appended with the content type.
        format: str (default: 'npy')
            Choose from 'npy' and json'
        delimiter: str (default: '+')
            Delimiter for format and content types
        to_disk: boolean
            Set to True to save to disk, else return a numpy array object

        Returns
        -------
        hp_hough_points: numpy.ndarray
            only return if to_disk is False.

        """

        self.hough_transformer.save(
            filename=filename,
            fileformat=fileformat,
            delimiter=delimiter,
            to_disk=to_disk,
        )

    def load_hough_transform(
        self, filename: str = "hough_transform", filetype: str = "npy"
    ):
        """
        Store the binned Hough space and/or the raw Hough pairs.

        Parameters
        ----------
        filename: str (default: 'hough_transform')
            The filename of the output, not used if to_disk is False. It
            will be appended with the content type.
        filetype: str (default: 'npy')
            The file type of the saved hough transform. Choose from 'npy'
            and 'json'.

        """

        self.hough_transformer.load(filename=filename, filetype=filetype)

    def set_known_pairs(
        self,
        pix: Union[float, list, np.ndarray],
        wave: Union[float, list, np.ndarray],
    ):
        """
        Provide manual pixel-wavelength pair(s), they will be appended to the
        list of pixel-wavelength pairs after the random sample being drawn from
        the RANSAC step, i.e. they are ALWAYS PRESENT in the fitting step. Use
        with caution because it can skew or bias the fit significantly, make
        sure the pixel value is accurate to at least 1/10 of a pixel. We do not
        recommend supplying more than a coupld of known pairs unless you are
        very confident with the solution and intend to skew with the known
        pairs.

        This can be used for example for low intensity lines at the edge of
        the spectrum. Or saturated lines where peaks cannot be well positioned.

        Parameters
        ----------
        pix: numeric value, list or numpy 1D array (N) (default: ())
            Any pixel value, can be outside the detector chip and
            serve purely as anchor points.
        wave: numeric value, list or numpy 1D array (N) (default: ())
            The matching wavelength for each of the pix.

        """

        pix = np.asarray(pix, dtype="float").reshape(-1)
        wave = np.asarray(wave, dtype="float").reshape(-1)

        assert pix.size == wave.size, ValueError(
            "Please check the length of the input arrays. pix has size "
            + f"{pix.size} and wave has size {wave.size}."
        )

        if not all(
            isinstance(p, (float, int)) & (not np.isnan(p)) for p in pix
        ):

            raise ValueError("All pix elements have to be numeric.")

        if not all(
            isinstance(w, (float, int)) & (not np.isnan(w)) for w in wave
        ):

            raise ValueError("All wave elements have to be numeric.")

        self.pix_known = pix
        self.wave_known = wave

    def fit(
        self,
        max_tries: int = 500,
        fit_deg: int = 4,
        fit_coeff: Union[list, np.ndarray] = None,
        fit_tolerance: float = 5.0,
        fit_type: str = "poly",
        candidate_tolerance: float = 4.0,
        brute_force: bool = False,
        progress: bool = True,
        use_msac: bool = False,
    ):
        """
        Solve for the wavelength calibration polynomial by getting the most
        likely solution with RANSAC.

        Parameters
        ----------
        max_tries: int (default: 5000)
            Maximum number of iteration.
        fit_deg: int (default: 4)
            The degree of the polynomial to be fitted.
        fit_coeff: list (default: None)
            Set the baseline of the least square fit. If no fits outform this
            set of polynomial coefficients, this will be used as the best fit.
        fit_tolerance: float (default: 5.0)
            Sets a tolerance on whether a fit found by RANSAC is considered
            acceptable
        fit_type: string (default: 'poly')
            One of 'poly', 'legendre' or 'chebyshev'
        candidate_tolerance: float (default: 2.0)
            toleranceold  (Angstroms) for considering a point to be an inlier
        brute_force: boolean (default: False)
            Set to True to try all possible combination in the given parameter
            space
        progress: boolean (default: True)
            True to show progress with tdqm. It is overrid if tdqm cannot be
            imported.
        use_msac: boolean
            Use M-SAC cost instead of inlier count

        Returns
        -------
        fit_coeff: list
            List of best fit polynomial fit_coefficient.
        matched_peaks: list
            Peaks used for final fit
        matched_atlas: list
            Atlas lines used for final fit
        rms: float
            The root-mean-squared of the residuals
        residual: float
            Residual from the best fit
        peak_utilisation: float
            Fraction of detected peaks (pixel) used for calibration [0-1].
        atlas_utilisation: float
            Fraction of supplied arc lines (wavelength) used for
            calibration [0-1].

        """

        self.max_tries = max_tries
        self.fit_deg = fit_deg
        self.fit_coeff = fit_coeff
        if fit_coeff is not None:

            self.fit_deg = len(fit_coeff) - 1

        self.fit_tolerance = fit_tolerance
        self.fit_type = fit_type
        self.brute_force = brute_force
        self.progress = progress
        self.use_msac = use_msac

        if self.fit_type == "poly":

            self.polyfit = np.polynomial.polynomial.polyfit
            self.polyval = np.polynomial.polynomial.polyval

        elif self.fit_type == "legendre":

            self.polyfit = np.polynomial.legendre.legfit
            self.polyval = np.polynomial.legendre.legval

        elif self.fit_type == "chebyshev":

            self.polyfit = np.polynomial.chebyshev.chebfit
            self.polyval = np.polynomial.chebyshev.chebval

        else:

            raise ValueError(
                "fit_type must be: (1) poly, (2) legendre or (3) chebyshev"
            )

        # Reduce sample_size if it is larger than the number of atlas available
        if self.sample_size > len(self.atlas):

            self.logger.warning(
                "Size of sample_size is larger than the size of atlas, "
                + "the sample_size is set to match the size of atlas = "
                + str(len(self.atlas))
                + "."
            )
            self.sample_size = len(self.atlas)

        if self.sample_size <= fit_deg:

            self.sample_size = fit_deg + 1

        if (self.hough_lines is None) or (self.hough_points is None):

            self.do_hough_transform()

        if self.minimum_matches > len(self.atlas):
            self.logger.warning(
                "Requested minimum matches is greater than the atlas size "
                + "setting the minimum number of matches to equal the atlas "
                + f"size = {len(self.atlas)}."
            )
            self.minimum_matches = len(self.atlas)

        if self.minimum_matches > len(self.peaks):
            self.logger.warning(
                "Requested minimum matches is greater than the number of "
                + "peaks detected, which has a size of "
                + f"size = {len(self.peaks)}."
            )
            self.minimum_matches = len(self.peaks)

        if self.linear:

            self._get_candidate_points_linear(candidate_tolerance)

        else:

            self._get_candidate_points_poly(candidate_tolerance)

        (
            self.candidate_peak,
            self.candidate_arc,
        ) = self._get_most_common_candidates(
            self.candidates,
            top_n_candidate=self.top_n_candidate,
            weighted=self.candidate_weighted,
        )

        # Note that there may be multiple matches for
        # each peak, that is len(x) > len(np.unique(x))
        _x = np.array(self.candidate_peak)
        _y = np.array(self.candidate_arc)

        self.success = False

        config = {
            "sample_size": self.sample_size,
            "filter_close": self.filter_close,
            "fit_tolerance": self.fit_tolerance,
            "hough_weight": self.hough_weight,
            "fit_type": self.fit_type,
            "max_tries": self.max_tries,
            "fit_deg": self.fit_deg,
            "use_msac": self.use_msac,
            "weight_samples": True,
            "progress": self.progress,
            "polyfit_fn": self.polyfit,
            "polyval_fn": self.polyval,
            "fit_valid_fn": self._fit_valid,
<<<<<<< HEAD
            "hough": self.hough_transformer,
=======
            "sampler": self.sampler,
            "hough": self.ht,
>>>>>>> 46cb8b4e
        }

        solver = RansacSolver(_x, _y, config)
        solver.solve()

        if solver.valid_solution:

            result = solver.best_result

            peak_utilisation = len(result.x) / len(self.peaks)
            atlas_utilisation = len(result.y) / len(self.atlas)
            self.matched_peaks = result.x
            self.matched_atlas = result.y

            if result.rms_residual > self.fit_tolerance:

                self.logger.warning(
                    f"RMS too large {result.rms_residual} > "
                    + f"{self.fit_tolerance}."
                )

            self.success = True

            self.fit_coeff = result.fit_coeffs
            self.rms = result.rms_residual
            self.residuals = result.residual
            self.peak_utilisation = peak_utilisation
            self.atlas_utilisation = atlas_utilisation

            self.res = {
                "fit_coeff": self.fit_coeff,
                "matched_peaks": self.matched_peaks,
                "matched_atlas": self.matched_atlas,
                "rms": self.rms,
                "residual": self.residuals,
                "peak_utilisation": self.peak_utilisation,
                "atlas_utilisation": self.atlas_utilisation,
                "success": self.success,
            }

        return self.res

    def _fit_valid(self, result: SolveResult):
        """
        Josh will write something here.

        """

        # reject lines outside the rms limit (ransac_tolerance)
        # TODO: should n_inliers be recalculated from the robust
        # fit?

        # Check the intercept.
        fit_intercept = result.fit_coeffs[0]
        if (fit_intercept < self.min_intercept) | (
            fit_intercept > self.max_intercept
        ):

            self.logger.debug(
                f"Intercept exceeds bounds, {fit_intercept} not within "
                + f"[{self.min_intercept}, {self.max_intercept}]."
            )
            return False

        # Check monotonicity.
        # Note, this could be pre-calculated
        pix_min = self.peaks[0] - np.ptp(self.peaks) * 0.2
        num_pix = self.peaks[-1] + np.ptp(self.peaks) * 0.2
        self.logger.debug(f"pix_min: {pix_min}, num_pix: {num_pix}")

        if not np.all(
            np.diff(
                self.polyval(
                    np.arange(result.x[0], num_pix, 1), result.fit_coeffs
                )
            )
            > 0
        ):
            self.logger.debug("Solution is not monotonically increasing.")
            return False

        # Check ends of fit:
        if self.min_wavelength is not None:

            min_wavelength_px = self.polyval(0, result.fit_coeffs)

            if min_wavelength_px < (
                self.min_wavelength - self.range_tolerance
            ) or min_wavelength_px > (
                self.min_wavelength + self.range_tolerance
            ):
                self.logger.debug(
                    "Lower wavelength of fit too small, "
                    + f"{min_wavelength_px:1.2f}."
                )

                return False

        if self.max_wavelength is not None:

            if self.spectrum is not None:
                fit_max_wavelength = len(self.spectrum)
            else:
                fit_max_wavelength = self.num_pix

            max_wavelength_px = self.polyval(
                fit_max_wavelength, result.fit_coeffs
            )

            if max_wavelength_px > (
                self.max_wavelength + self.range_tolerance
            ) or max_wavelength_px < (
                self.max_wavelength - self.range_tolerance
            ):
                self.logger.debug(
                    "Upper wavelength of fit too large, "
                    + f"{max_wavelength_px:1.2f}."
                )

                return False

        # Make sure that we don't accept fits with zero error
        if result.rms_residual < self.minimum_fit_error:

            self.logger.debug(
                "Fit error too small, {result.rms_residual:1.2f}."
            )

            return False

        # Check that we have enough inliers based on user specified
        # constraints
        n_inliers = len(result.x)
        if n_inliers < self.minimum_matches:

            self.logger.debug(
                "Not enough matched peaks for valid solution, "
                + f"user specified {self.minimum_matches}."
            )
            return False

        if n_inliers < self.minimum_peak_utilisation * len(self.peaks):

            self.logger.debug(
                "Not enough matched peaks for valid solution, user specified "
                + f"{100 * self.minimum_peak_utilisation:1.2f} %."
            )
            return False

        return True

    def match_peaks(
        self,
        fit_coeff: Union[list, np.ndarray] = None,
        n_delta: int = None,
        refine: bool = False,
        tolerance: float = 10.0,
        method: str = "Nelder-Mead",
        convergence: float = 1e-6,
        min_frac: float = 0.5,
        robust_refit: bool = True,
        best_err: float = 1e9,
        fit_deg: int = None,
    ):
        """
        ** refine option is EXPERIMENTAL, use with caution **

        Refine the polynomial fit fit_coefficients. Recommended to use in it
        multiple calls to first refine the lowest order and gradually increase
        the order of fit_coefficients to be included for refinement. This is be
        achieved by providing delta in the length matching the number of the
        lowest degrees to be refined.

        Set refine to True to improve on the polynomial solution.

        Set robust_refit to True to fit all the detected peaks with the
        given polynomial solution for a fit using a robust polyfit, with
        the degree of polynomial = fit_deg.

        Set refine to False will return the list of
        arc lines are well fitted by the current solution within the
        tolerance limit provided.

        Parameters
        ----------
        fit_coeff: list (default: None)
            List of polynomial fit fit_coefficients.
        n_delta: int (default: None)
            The number of the lowest polynomial order to be adjusted
        refine: boolean (default: True)
            Set to True to refine solution.
        tolerance: float (default: 10.)
            Absolute difference between fit and model in the unit of nm.
        method: string (default: 'Nelder-Mead')
            scipy.optimize.minimize method.
        convergence: float (default: 1e-6)
            scipy.optimize.minimize tol.
        min_frac: float (default: 0.5)
            Minimum fractionof peaks to be refitted.
        robust_refit: boolean (default: True)
            Set to True to use a robust estimator instead of polyfit
        best_err:
            Provide the best current fit error (e.g. from calibrator.fit)
        fit_deg: int (default: length of the input fit_coefficients)
            Order of polynomial fit with all the detected peaks.

        Returns
        -------
        fit_coeff: list
            List of best fit polynomial fit_coefficient.
        peak_match: numpy 1D array
            Matched peaks
        atlas_match: numpy 1D array
            Corresponding atlas matches
        rms: float
            The root-mean-squared of the residuals
        residual: numpy 1D array
            The difference (NOT absolute) between the data and the best-fit
            solution. * EXPERIMENTAL *
        peak_utilisation: float
            Fraction of detected peaks (pixel) used for calibration [0-1].
        atlas_utilisation: float
            Fraction of supplied arc lines (wavelength) used for
            calibration [0-1].

        """

        if fit_coeff is None:

            fit_coeff = copy.deepcopy(self.fit_coeff)

        if fit_deg is None:

            fit_deg = len(fit_coeff) - 1

        if refine:

            fit_coeff_new = fit_coeff.copy()

            if n_delta is None:

                n_delta = len(fit_coeff_new) - 1

            # fit everything
            fitted_delta = minimize(
                self._adjust_polyfit,
                np.array(fit_coeff_new[: int(n_delta)]) * 1e-3,
                args=(fit_coeff, tolerance, min_frac),
                method=method,
                tol=convergence,
                options={"maxiter": 10000},
            ).x

            for i, _d in enumerate(fitted_delta):

                fit_coeff_new[i] += _d

            if np.any(np.isnan(fit_coeff_new)):

                self.logger.warning(
                    "_adjust_polyfit() returns None. "
                    "Input solution is returned."
                )
                self.res = {
                    "fit_coeff": self.fit_coeff,
                    "matched_peaks": self.matched_peaks,
                    "matched_atlas": self.matched_atlas,
                    "rms": self.rms,
                    "residual": self.residuals,
                    "peak_utilisation": self.peak_utilisation,
                    "atlas_utilisation": self.atlas_utilisation,
                    "success": self.success,
                }

                return self.res

            else:
                fit_coeff = fit_coeff_new

        matched_peaks = []
        matched_atlas = []
        residuals = []

        atlas_lines = self.atlas.get_lines()

        # Find all Atlas peaks within tolerance
        for _p in self.peaks:

            _x = self.polyval(_p, fit_coeff)
            diff = atlas_lines - _x
            diff_abs = np.abs(diff) < tolerance

            if diff_abs.any():

                matched_peaks.append(_p)
                matched_atlas.append(list(np.asarray(atlas_lines)[diff_abs]))
                residuals.append(diff_abs)

        assert len(matched_peaks) == len(matched_atlas)

        matched_peaks = np.array(matched_peaks)

        candidates = _make_unique_permutation(_clean_matches(matched_atlas))

        if len(candidates) > 1:

            self.logger.info(
                "More than one match solution found, checking permutations."
            )

        if len(candidates) == 0:
            self.logger.warning("No candidates found.")

        for candidate in candidates:

            candidate_atlas = np.array(candidate)
            # element-wise None comparison
            valid_mask = candidate_atlas != None

            candidate_peaks = matched_peaks[valid_mask].astype(float)
            candidate_atlas = candidate_atlas[valid_mask].astype(float)

            if len(candidate_peaks) < fit_deg:
                self.logger.debug("Not enough candidate points for this fit.")
                continue

            if robust_refit:
                fit_coeff = models.robust_polyfit(
                    candidate_peaks,
                    candidate_atlas,
                    fit_deg,
                )
            else:
                fit_coeff = self.polyfit(
                    candidate_peaks, candidate_atlas, fit_deg
                )

            _x = self.polyval(candidate_peaks, fit_coeff)
            residuals = np.abs(candidate_atlas - _x)
            err = np.sum(residuals)

            if err < best_err:

                assert candidate_atlas is not None
                assert candidate_peaks is not None
                assert residuals is not None

                self.matched_atlas = candidate_atlas
                self.matched_peaks = candidate_peaks
                self.residuals = residuals
                self.fit_coeff = fit_coeff

                best_err = err

        self.rms = np.sqrt(
            np.nansum(self.residuals**2.0) / len(self.residuals)
        )

        self.peak_utilisation = len(self.matched_peaks) / len(self.peaks)
        self.atlas_utilisation = len(self.matched_atlas) / len(self.atlas)

        self.res = {
            "fit_coeff": self.fit_coeff,
            "matched_peaks": self.matched_peaks,
            "matched_atlas": self.matched_atlas,
            "rms": self.rms,
            "residual": self.residuals,
            "peak_utilisation": self.peak_utilisation,
            "atlas_utilisation": self.atlas_utilisation,
            "success": self.success,
        }

        return self.res

    def summary(self, return_string: bool = False):
        """
        Return a summary of the fitted results of the Calibrator object.

        Parameters
        ----------
        return_string: bool
            Set to True to return the output string.

        """

        order_of_poly = len(self.fit_coeff)
        output = f"Order of polynomial fitted: {order_of_poly}{os.linesep}"

        for i in range(order_of_poly):

            if i == 0:

                ordinal = "st"

            elif i == 1:

                ordinal = "nd"

            elif i == 2:

                ordinal = "rd"

            else:

                ordinal = "th"

            output += (
                f"--> Coefficient of {i + 1}{ordinal} order: "
                + f"{self.fit_coeff[i]}{os.linesep}"
            )

        output += "RMS of the best fit solution: {self.rms}{os.linesep}"
        output += (
            "Percentage of peaks unsed for fitting: "
            + f"{self.peak_utilisation * 100.0:.2f}%{os.linesep}"
        )
        output += (
            "Percentage of atlas lines unsed for fitting: "
            + f"{self.atlas_utilisation * 100.0:.2f}%{os.linesep}"
        )

        output2 = ""
        output2_max_width = 0

        for _p, _a, _r in zip(
            self.matched_peaks, self.matched_atlas, self.residuals
        ):

            output2_tmp = (
                f"Peak {_p} (pix) is matched to wavelength {_a} A with a "
                + f"residual of {_r} A.{os.linesep}"
            )

            if len(output2_tmp) - 2 > output2_max_width:

                output2_max_width = len(output2_tmp) - 2

            output2 += output2_tmp

        output += "+" * output2_max_width + os.linesep
        output += output2

        print(output)

        if return_string:

            return output

    def save_summary(self, filename: str = None):
        """
        Save the summary of the Calibrator object, see `summary` for more
        detail.

        Parameters
        ----------
        filename : str, optional
            The export destination path, None will return with filename
            "atlas_summary_YYMMDD_HHMMSS"  (Default: None)

        """

        if filename is None:

            time_str = time.strftime("%Y%m%d_%H%M%S", time.gmtime())
            filename = f"rascal_fit_summary_{time_str}.txt"

        summary = self.summary(return_string=True)

        with open(filename, "w+", encoding="ascii") as summary_file:
            summary_file.write(summary)

        return filename

    def get_pix_wave_pairs(self):
        """
        Return the list of matched_peaks and matched_atlas with their
        position in the array.

        Return
        ------
        pw_pairs: list
            List of tuples each containing the array position, peak (pixel)
            and atlas (wavelength).

        """

        pw_pairs = []

        for _i, (_p, _w) in enumerate(
            zip(self.matched_peaks, self.matched_atlas)
        ):

            pw_pairs.append((_i, _p, _w))
            self.logger.info(
                f"Position {_i}: pixel {_p} is matched to wavelength {_w}"
            )

        return pw_pairs

    def add_pix_wave_pair(self, pix: float, wave: float):
        """
        Adding extra pixel-wavelength pair to the Calibrator for refitting.
        This DOES NOT work before the Calibrator having fit for a solution
        yet: use set_known_pairs() for that purpose.

        Parameters
        ----------
        pix: float
            pixel position
        wave: float
            wavelength

        """

        arg = np.argwhere(pix > self.matched_peaks)[0]

        # Only update the lists if both can be inserted
        matched_peaks = np.insert(self.matched_peaks, arg, pix)
        matched_atlas = np.insert(self.matched_atlas, arg, wave)

        self.matched_peaks = matched_peaks
        self.matched_atlas = matched_atlas

    def remove_pix_wave_pair(self, arg: int):
        """
        Remove fitted pixel-wavelength pair from the Calibrator for refitting.
        The positions can be found from get_pix_wave_pairs(). One at a time.

        Parameters
        ----------
        arg: int
            The position of the pairs in the arrays.

        """

        # Only update the lists if both can be deleted
        matched_peaks = np.delete(self.matched_peaks, arg)
        matched_atlas = np.delete(self.matched_atlas, arg)

        self.matched_peaks = matched_peaks
        self.matched_atlas = matched_atlas

    def manual_refit(
        self,
        matched_peaks: Union[list, np.ndarray] = None,
        matched_atlas: Union[list, np.ndarray] = None,
        degree: int = None,
        x0: Union[list, np.ndarray] = None,
    ):
        """
        Perform a refinement of the matched peaks and atlas lines.

        This function takes lists of matched peaks and atlases, along with
        user-specified lists of lines to add/remove from the lists.

        Any given peaks or atlas lines to remove are selected within a
        user-specified tolerance, by default 1 pixel and 5 atlas Angstrom.

        The final set of matching peaks/lines is then matched using a
        robust polyfit of the desired degree. Optionally, an initial
        fit x0 can be provided to condition the optimiser.

        The parameters are identical in the format in the fit() and
        match_peaks() functions, however, with manual changes to the lists of
        peaks and atlas, peak_utilisation and atlas_utilisation are
        meaningless so this function does not return in the same format.

        Parameters
        ----------
        matched_peaks: list
            List of matched peaks
        matched_atlas: list
            List of matched atlas lines
        degree: int
            Polynomial fit degree (Only used if x0 is None)
        x0: list
            Initial fit coefficients

        Returns
        -------
        fit_coeff: list
            List of best fit polynomial coefficients
        matched_peaks: list
            List of matched peaks
        matched_atlas: list
            List of matched atlas lines
        rms: float
            The root-mean-squared of the residuals
        residuals: numpy 1D array
            Residual match error per-peak

        """

        if matched_peaks is None:

            matched_peaks = self.matched_peaks

        if matched_atlas is None:

            matched_atlas = self.matched_atlas

        if (x0 is None) and (degree is None):

            x0 = self.fit_coeff
            degree = len(x0) - 1

        elif (x0 is not None) and (degree is None):

            assert isinstance(x0, list)
            degree = len(x0) - 1

        elif (x0 is None) and (degree is not None):

            assert isinstance(degree, int)

        else:

            assert isinstance(x0, list)
            assert isinstance(degree, int)
            assert len(x0) == degree + 1

        _x = np.asarray(matched_peaks)
        _y = np.asarray(matched_atlas)

        assert len(_x) == len(_y)
        assert len(_x) > 0
        assert degree > 0
        assert degree <= len(_x) - 1

        # Run robust fitting again
        fit_coeff_new = models.robust_polyfit(_x, _y, degree, x0)
        self.logger.info(f"Input fit_coeff is {x0}.")
        self.logger.info(f"Refit fit_coeff is {fit_coeff_new}.")

        self.fit_coeff = fit_coeff_new
        self.matched_peaks = copy.deepcopy(matched_peaks)
        self.matched_atlas = copy.deepcopy(matched_atlas)
        self.residuals = _y - self.polyval(_x, fit_coeff_new)
        self.rms = np.sqrt(
            np.nansum(self.residuals**2.0) / len(self.residuals)
        )

        self.peak_utilisation = len(self.matched_peaks) / len(self.peaks)
        self.atlas_utilisation = len(self.matched_atlas) / len(self.atlas)
        self.success = True

        self.res = {
            "fit_coeff": self.fit_coeff,
            "matched_peaks": self.matched_peaks,
            "matched_atlas": self.matched_atlas,
            "rms": self.rms,
            "residual": self.residuals,
            "peak_utilisation": self.peak_utilisation,
            "atlas_utilisation": self.atlas_utilisation,
            "success": self.success,
        }

        return self.res

    def save_matches(self, filename: str = None, file_format: str = "csv"):
        """
        Export the matched peak-atlas pairs

        parameters
        ----------
        filename: str (Default: None)
            Export file name, if None, it will be saved as "matched_peaks"
        file_format: str (Default: csv)
            Export format, choose from csv and npy.

        """

        output = np.column_stack((self.matched_peaks, self.matched_atlas))

        if filename is None:

            filename = "matched_peaks"

        if file_format.lower() == "csv":

            np.savetxt(filename + ".csv", X=output, delimiter=",")

        elif file_format.lower() == "npy":

            np.save(file=filename + ".npy", arr=output)

    def plot_arc(
        self,
        effective_pixel: Union[list, np.ndarray] = None,
        log_spectrum: bool = False,
        save_fig: bool = False,
        fig_type: str = "png",
        filename: str = None,
        return_jsonstring: bool = False,
        renderer: str = "default",
        display: bool = True,
    ):
        """
        Plots the 1D spectrum of the extracted arc.

        parameters
        ----------
        effective_pixel: np.ndarray (default: None)
            pixel value of the of the spectrum, this is only needed if the
            spectrum spans multiple detector arrays.
        log_spectrum: boolean (default: False)
            Set to true to display the wavelength calibrated arc spectrum in
            logarithmic space.
        save_fig: boolean (default: False)
            Save an image if set to True. matplotlib uses the pyplot.save_fig()
            while the plotly uses the pio.write_html() or pio.write_image().
            The support format types should be provided in fig_type.
        fig_type: string (default: 'png')
            Image type to be saved, choose from:
            jpg, png, svg, pdf and iframe. Delimiter is '+'.
        filename: string (default: None)
            Provide a filename or full path. If the extension is not provided
            it is defaulted to png.
        return_jsonstring: boolean (default: False)
            Set to True to return json strings if using plotly as the plotting
            library.
        renderer: string (default: 'default')
            Indicate the Plotly renderer. Nothing gets displayed if json is
            set to True.
        display: boolean (Default: False)
            Set to True to display disgnostic plot.

        Returns
        -------
        Return json strings if using plotly as the plotting library and json
        is True.

        """

        return plotting.plot_arc(
            self,
            effective_pixel=effective_pixel,
            log_spectrum=log_spectrum,
            save_fig=save_fig,
            fig_type=fig_type,
            filename=filename,
            return_jsonstring=return_jsonstring,
            renderer=renderer,
            display=display,
        )

    def plot_search_space(
        self,
        fit_coeff: Union[list, np.ndarray] = None,
        top_n_candidate: int = 3,
        weighted: bool = True,
        save_fig: bool = False,
        fig_type: str = "png",
        filename: str = None,
        return_jsonstring: bool = False,
        renderer: str = "default",
        display: bool = True,
    ):
        """
        Plots the peak/arc line pairs that are considered as potential match
        candidates.

        If fit fit_coefficients are provided, the model solution will be
        overplotted.

        Parameters
        ----------
        fit_coeff: list (default: None)
            List of best polynomial fit_coefficients
        top_n_candidate: int (default: 3)
            Top ranked lines to be fitted.
        weighted: (default: True)
            Draw sample based on the distance from the matched known wavelength
            of the atlas.
        save_fig: boolean (default: False)
            Save an image if set to True. matplotlib uses the pyplot.save_fig()
            while the plotly uses the pio.write_html() or pio.write_image().
            The support format types should be provided in fig_type.
        fig_type: string (default: 'png')
            Image type to be saved, choose from:
            jpg, png, svg, pdf and iframe. Delimiter is '+'.
        filename: (default: None)
            The destination to save the image.
        return_jsonstring: (default: False)
            Set to True to save the plotly figure as json string. Ignored if
            matplotlib is used.
        renderer: (default: 'default')
            Set the rendered for the plotly display. Ignored if matplotlib is
            used.
        display: boolean (Default: False)
            Set to True to display disgnostic plot.

        Return
        ------
        json object if json is True.

        """

        return plotting.plot_search_space(
            self,
            fit_coeff=fit_coeff,
            top_n_candidate=top_n_candidate,
            weighted=weighted,
            save_fig=save_fig,
            fig_type=fig_type,
            filename=filename,
            return_jsonstring=return_jsonstring,
            renderer=renderer,
            display=display,
        )

    def plot_fit(
        self,
        fit_coeff: Union[list, np.ndarray] = None,
        spectrum: Union[list, np.ndarray] = None,
        plot_atlas: bool = True,
        log_spectrum: bool = False,
        save_fig: bool = False,
        fig_type: str = "png",
        filename: str = None,
        return_jsonstring: bool = False,
        renderer: str = "default",
        display: bool = True,
    ):
        """
        Plots of the wavelength calibrated arc spectrum, the residual and the
        pixel-to-wavelength solution.

        Parameters
        ----------
        fit_coeff: 1D numpy array or list
            Best fit polynomial fit_coefficients
        spectrum: 1D numpy array (N)
            Array of length N pixels
        plot_atlas: boolean (default: True)
            Display all the relavent lines available in the atlas library.
        log_spectrum: boolean (default: False)
            Display the arc in log-space if set to True.
        save_fig: boolean (default: False)
            Save an image if set to True. matplotlib uses the pyplot.save_fig()
            while the plotly uses the pio.write_html() or pio.write_image().
            The support format types should be provided in fig_type.
        fig_type: string (default: 'png')
            Image type to be saved, choose from:
            jpg, png, svg, pdf and iframe. Delimiter is '+'.
        filename: string (default: None)
            Provide a filename or full path. If the extension is not provided
            it is defaulted to png.
        return_jsonstring: boolean (default: False)
            Set to True to return json strings if using plotly as the plotting
            library.
        renderer: string (default: 'default')
            Indicate the Plotly renderer. Nothing gets displayed if json is
            set to True.
        display: boolean (Default: False)
            Set to True to display disgnostic plot.

        Returns
        -------
        Return json strings if using plotly as the plotting library and json
        is True.

        """

        if fit_coeff is None:

            fit_coeff = self.fit_coeff

        return plotting.plot_fit(
            self,
            fit_coeff=fit_coeff,
            spectrum=spectrum,
            plot_atlas=plot_atlas,
            log_spectrum=log_spectrum,
            save_fig=save_fig,
            fig_type=fig_type,
            filename=filename,
            return_jsonstring=return_jsonstring,
            renderer=renderer,
            display=display,
        )<|MERGE_RESOLUTION|>--- conflicted
+++ resolved
@@ -1129,7 +1129,6 @@
 
     def set_ransac_properties(
         self,
-<<<<<<< HEAD
         sample_size: int = None,
         top_n_candidate: int = None,
         linear: bool = None,
@@ -1140,19 +1139,7 @@
         minimum_matches: int = None,
         minimum_peak_utilisation: float = None,
         minimum_fit_error: float = None,
-=======
-        sample_size=None,
-        top_n_candidate=None,
-        linear=None,
-        filter_close=None,
-        ransac_tolerance=None,
-        candidate_weighted=None,
-        hough_weight=None,
-        minimum_matches=None,
-        minimum_peak_utilisation=None,
-        minimum_fit_error=None,
-        sampler=None,
->>>>>>> 46cb8b4e
+        sampler: "rascal.sampler.Sampler" = None,
     ):
         """
         Configure the Calibrator. This may require some manual twiddling before
@@ -1748,12 +1735,8 @@
             "polyfit_fn": self.polyfit,
             "polyval_fn": self.polyval,
             "fit_valid_fn": self._fit_valid,
-<<<<<<< HEAD
-            "hough": self.hough_transformer,
-=======
             "sampler": self.sampler,
             "hough": self.ht,
->>>>>>> 46cb8b4e
         }
 
         solver = RansacSolver(_x, _y, config)

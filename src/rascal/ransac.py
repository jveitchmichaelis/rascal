--- conflicted
+++ resolved
@@ -122,13 +122,8 @@
         self.polyval = self.config.polyval_fn
         self._fit_valid = self.config.fit_valid_fn
 
-<<<<<<< HEAD
-        if self.config == "weight_samples":
-            self.logger.debug("Using weighted random sampler")
-=======
         if self.config.sampler == "weighted":
             self.logger.debug(f"Using weighted random sampler")
->>>>>>> 46cb8b4e
             self.sampler = WeightedRandomSampler(
                 self.x,
                 self.y,
@@ -372,14 +367,10 @@
                 / (weight + 1e-16)
             )
         else:
-<<<<<<< HEAD
 
             cost = 1.0 / (
                 sum(result.residual < self.config.fit_tolerance) + 1e-16
             )
-=======
-            cost = sum(result.residual > self.config.fit_tolerance) + 1e-16
->>>>>>> 46cb8b4e
 
         return cost
 
